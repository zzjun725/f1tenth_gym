--- conflicted
+++ resolved
@@ -1,24 +1,5 @@
 from setuptools import setup
 
-<<<<<<< HEAD
-setup(name='f110_gym',
-      version='0.2.1',
-      author='Hongrui Zheng',
-      author_email='billyzheng.bz@gmail.com',
-      url='https://f1tenth.org',
-      package_dir={'': 'gym'},
-      install_requires=[
-          'gymnasium',
-          'numpy<=1.22.0,>=1.18.0',
-          'Pillow>=9.0.1',
-          'scipy>=1.7.3',
-          'numba>=0.55.2',
-          'pyyaml>=5.3.1',
-          'pyglet<1.5',
-          'pyopengl',
-          'pytest']
-      )
-=======
 setup(
     name="f110_gym",
     version="0.2.1",
@@ -38,5 +19,4 @@
         "yamldataclassconfig",
         "requests",
     ],
-)
->>>>>>> 24726dda
+)