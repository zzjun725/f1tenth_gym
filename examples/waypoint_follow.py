--- conflicted
+++ resolved
@@ -181,14 +181,8 @@
 
     def __init__(self, track, wb):
         self.wheelbase = wb
-<<<<<<< HEAD
         self.waypoints = np.stack([track.raceline.xs, track.raceline.ys, track.raceline.vxs]).T
         self.max_reacquire = 20.
-=======
-        self.conf = conf
-        self.load_waypoints(conf)
-        self.max_reacquire = 20.0
->>>>>>> 5590485e
 
         self.drawn_waypoints = []
 
@@ -208,16 +202,13 @@
 
         # points = self.waypoints
 
-<<<<<<< HEAD
-        points = self.waypoints[:, :2]
-=======
         points = np.vstack(
             (
                 self.waypoints[:, self.conf.wpt_xind],
                 self.waypoints[:, self.conf.wpt_yind],
             )
         ).T
->>>>>>> 5590485e
+        points = self.waypoints[:, :2]
 
         scaled_points = 50.0 * points
 
@@ -242,16 +233,7 @@
         """
         gets the current waypoint to follow
         """
-<<<<<<< HEAD
         wpts = waypoints[:, :2]
-=======
-        wpts = np.vstack(
-            (
-                self.waypoints[:, self.conf.wpt_xind],
-                self.waypoints[:, self.conf.wpt_yind],
-            )
-        ).T
->>>>>>> 5590485e
         lookahead_distance = np.float32(lookahead_distance)
         nearest_point, nearest_dist, t, i = nearest_point_on_trajectory(position, wpts)
         if nearest_dist < lookahead_distance:
@@ -269,13 +251,9 @@
             return current_waypoint
         elif nearest_dist < self.max_reacquire:
             # NOTE: specify type or numba complains
-<<<<<<< HEAD
-            return np.append(wpts[i, :], waypoints[i, -1]).astype(np.float32)
-=======
             return np.append(wpts[i, :], waypoints[i, self.conf.wpt_vind]).astype(
                 np.float32
             )
->>>>>>> 5590485e
         else:
             return None
 
@@ -299,16 +277,29 @@
         return speed, steering_angle
 
 
+class FlippyPlanner:
+    """
+    Planner designed to exploit integration methods and dynamics.
+    For testing only. To observe this error, use single track dynamics for all velocities >0.1
+    """
+
+    def __init__(self, speed=1, flip_every=1, steer=2):
+        self.speed = speed
+        self.flip_every = flip_every
+        self.counter = 0
+        self.steer = steer
+
+    def render_waypoints(self, *args, **kwargs):
+        pass
+
+    def plan(self, *args, **kwargs):
+        if self.counter % self.flip_every == 0:
+            self.counter = 0
+            self.steer *= -1
+        return self.speed, self.steer
+
+
 def main():
-<<<<<<< HEAD
-    work = {'mass': 3.463388126201571, 'lf': 0.15597534362552312,
-            'tlad': 0.82461887897713965, 'vgain': 1.375}
-
-    env = gym.make('f110_gym:f110-v0', map="Example", num_agents=1,
-                   timestep=0.01, integrator=Integrator.Euler, render_mode='human')
-
-    planner = PurePursuitPlanner(track=env.track, wb=0.17145 + 0.15875)  # FlippyPlanner(speed=0.2, flip_every=1, steer=10)
-=======
     """
     main entry point
     """
@@ -319,15 +310,10 @@
         "tlad": 0.82461887897713965,
         "vgain": 1.375,
     }  # 0.90338203837889}
-
-    with open("config_example_map.yaml") as file:
-        conf_dict = yaml.load(file, Loader=yaml.FullLoader)
-    conf = Namespace(**conf_dict)
-
-    planner = PurePursuitPlanner(
-        conf, (0.17145 + 0.15875)
-    )  # FlippyPlanner(speed=0.2, flip_every=1, steer=10)
->>>>>>> 5590485e
+    env = gym.make('f110_gym:f110-v0', map="Example", num_agents=1,
+                   timestep=0.01, integrator=Integrator.Euler, render_mode='human')
+
+    planner = PurePursuitPlanner(track=env.track, wb=0.17145 + 0.15875)  # FlippyPlanner(speed=0.2, flip_every=1, steer=10)
 
     def render_callback(env_renderer):
         # custom extra drawing function
@@ -347,28 +333,6 @@
 
         planner.render_waypoints(env_renderer)
 
-<<<<<<< HEAD
-=======
-    # old API
-    # env = gym.make('f110_gym:f110-v0', map=conf.map_path, map_ext=conf.map_ext,
-    #                num_agents=1, timestep=0.01, integrator=Integrator.RK4,
-    #                render_mode='human')
-
-    # new API
-    env = gym.make(
-        "f110_gym:f110-v0",
-        config={
-            "map": conf.map_path,
-            "map_ext": conf.map_ext,
-            "num_agents": 1,
-            "timestep": 0.01,
-            "integrator": "rk4",
-            "control_input": "speed",
-            "params": {"mu": 1.0},
-        },
-        render_mode="human",
-    )
->>>>>>> 5590485e
     env.add_render_callback(render_callback)
 
     poses = np.array([[0.7, 0.0, 1.37]])
@@ -380,10 +344,6 @@
     start = time.time()
 
     while not done:
-<<<<<<< HEAD
-        speed, steer = planner.plan(obs['poses_x'][0], obs['poses_y'][0], obs['poses_theta'][0],
-                                    work['tlad'], work['vgain'])
-=======
         speed, steer = planner.plan(
             obs["poses_x"][0],
             obs["poses_y"][0],
@@ -391,7 +351,6 @@
             work["tlad"],
             work["vgain"],
         )
->>>>>>> 5590485e
         obs, step_reward, done, truncated, info = env.step(np.array([[steer, speed]]))
         laptime += step_reward
         env.render()
